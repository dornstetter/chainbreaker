#!/usr/bin/python

# Author : n0fate
# E-Mail rapfer@gmail.com, n0fate@n0fate.com
#
# This program is free software; you can redistribute it and/or modify
# it under the terms of the GNU General Public License as published by
# the Free Software Foundation; either version 2 of the License, or (at
# your option) any later version.
#
# This program is distributed in the hope that it will be useful, but
# WITHOUT ANY WARRANTY; without even the implied warranty of
# MERCHANTABILITY or FITNESS FOR A PARTICULAR PURPOSE. See the GNU
# General Public License for more details.
#
# You should have received a copy of the GNU General Public License
# along with this program; if not, write to the Free Software
# Foundation, Inc., 59 Temple Place, Suite 330, Boston, MA 02111-1307 USA
#

import argparse
import os
from sys import exit
import struct
from binascii import unhexlify
import datetime
from hexdump import hexdump

from pbkdf2 import pbkdf2

from pyDes import triple_des, CBC
from ctypes import *
from Schema import *

from validator import Validator

ATOM_SIZE = 4
SIZEOFKEYCHAINTIME = 16

KEYCHAIN_SIGNATURE = "kych"

BLOCKSIZE = 8
KEYLEN = 24


class _APPL_DB_HEADER(BigEndianStructure):
    _fields_ = [
        ("Signature", c_char * 4),
        ("Version", c_int),
        ("HeaderSize", c_int),
        ("SchemaOffset", c_int),
        ("AuthOffset", c_int)
    ]


class _APPL_DB_SCHEMA(BigEndianStructure):
    _fields_ = [
        ("SchemaSize", c_int),
        ("TableCount", c_int)
    ]


class _KEY_BLOB_REC_HEADER(BigEndianStructure):
    _fields_ = [
        ("RecordSize", c_uint),
        ("RecordCount", c_uint),
        ("Dummy", c_char * 0x7C),
    ]


class _GENERIC_PW_HEADER(BigEndianStructure):
    _fields_ = [
        ("RecordSize", c_uint),
        ("RecordNumber", c_uint),
        ("Unknown2", c_uint),
        ("Unknown3", c_uint),
        ("SSGPArea", c_uint),
        ("Unknown5", c_uint),
        ("CreationDate", c_uint),
        ("ModDate", c_uint),
        ("Description", c_uint),
        ("Comment", c_uint),
        ("Creator", c_uint),
        ("Type", c_uint),
        ("ScriptCode", c_uint),
        ("PrintName", c_uint),
        ("Alias", c_uint),
        ("Invisible", c_uint),
        ("Negative", c_uint),
        ("CustomIcon", c_uint),
        ("Protected", c_uint),
        ("Account", c_uint),
        ("Service", c_uint),
        ("Generic", c_uint)
    ]


class _APPLE_SHARE_HEADER(BigEndianStructure):
    _fields_ = [
        ("RecordSize", c_uint),
        ("RecordNumber", c_uint),
        ("Unknown2", c_uint),
        ("Unknown3", c_uint),
        ("SSGPArea", c_uint),
        ("Unknown5", c_uint),
        ("CreationDate", c_uint),
        ("ModDate", c_uint),
        ("Description", c_uint),
        ("Comment", c_uint),
        ("Creator", c_uint),
        ("Type", c_uint),
        ("ScriptCode", c_uint),
        ("PrintName", c_uint),
        ("Alias", c_uint),
        ("Invisible", c_uint),
        ("Negative", c_uint),
        ("CustomIcon", c_uint),
        ("Protected", c_uint),
        ("Account", c_uint),
        ("Volume", c_uint),
        ("Server", c_uint),
        ("Protocol", c_uint),
        ("AuthType", c_uint),
        ("Address", c_uint),
        ("Signature", c_uint)
    ]


class _INTERNET_PW_HEADER(BigEndianStructure):
    _fields_ = [
        ("RecordSize", c_uint),
        ("RecordNumber", c_uint),
        ("Unknown2", c_uint),
        ("Unknown3", c_uint),
        ("SSGPArea", c_uint),
        ("Unknown5", c_uint),
        ("CreationDate", c_uint),
        ("ModDate", c_uint),
        ("Description", c_uint),
        ("Comment", c_uint),
        ("Creator", c_uint),
        ("Type", c_uint),
        ("ScriptCode", c_uint),
        ("PrintName", c_uint),
        ("Alias", c_uint),
        ("Invisible", c_uint),
        ("Negative", c_uint),
        ("CustomIcon", c_uint),
        ("Protected", c_uint),
        ("Account", c_uint),
        ("SecurityDomain", c_uint),
        ("Server", c_uint),
        ("Protocol", c_uint),
        ("AuthType", c_uint),
        ("Port", c_uint),
        ("Path", c_uint)
    ]


class _X509_CERT_HEADER(BigEndianStructure):
    _fields_ = [
        ("RecordSize", c_uint),
        ("RecordNumber", c_uint),
        ("Unknown1", c_uint),
        ("Unknown2", c_uint),
        ("CertSize", c_uint),
        ("Unknown3", c_uint),
        ("CertType", c_uint),
        ("CertEncoding", c_uint),
        ("PrintName", c_uint),
        ("Alias", c_uint),
        ("Subject", c_uint),
        ("Issuer", c_uint),
        ("SerialNumber", c_uint),
        ("SubjectKeyIdentifier", c_uint),
        ("PublicKeyHash", c_uint)
    ]


# http://www.opensource.apple.com/source/Security/Security-55179.1/include/security_cdsa_utilities/KeySchema.h
# http://www.opensource.apple.com/source/libsecurity_keychain/libsecurity_keychain-36940/lib/SecKey.h
class _SECKEY_HEADER(BigEndianStructure):
    _fields_ = [
        ("RecordSize", c_uint32),
        ("RecordNumber", c_uint32),
        ("Unknown1", c_uint32),
        ("Unknown2", c_uint32),
        ("BlobSize", c_uint32),
        ("Unknown3", c_uint32),
        ("KeyClass", c_uint32),
        ("PrintName", c_uint32),
        ("Alias", c_uint32),
        ("Permanent", c_uint32),
        ("Private", c_uint32),
        ("Modifiable", c_uint32),
        ("Label", c_uint32),
        ("ApplicationTag", c_uint32),
        ("KeyCreator", c_uint32),
        ("KeyType", c_uint32),
        ("KeySizeInBits", c_uint32),
        ("EffectiveKeySize", c_uint32),
        ("StartDate", c_uint32),
        ("EndDate", c_uint32),
        ("Sensitive", c_uint32),
        ("AlwaysSensitive", c_uint32),
        ("Extractable", c_uint32),
        ("NeverExtractable", c_uint32),
        ("Encrypt", c_uint32),
        ("Decrypt", c_uint32),
        ("Derive", c_uint32),
        ("Sign", c_uint32),
        ("Verify", c_uint32),
        ("SignRecover", c_uint32),
        ("VerifyRecover", c_uint32),
        ("Wrap", c_uint32),
        ("UnWrap", c_uint32)
    ]


class _TABLE_HEADER(BigEndianStructure):
    _fields_ = [
        ("TableSize", c_uint),
        ("TableId", c_uint),
        ("RecordCount", c_uint),
        ("Records", c_uint),
        ("IndexesOffset", c_uint),
        ("FreeListHead", c_uint),
        ("RecordNumbersCount", c_uint),
    ]


"""
class _SCHEMA_INFO_RECORD(BigEndianStructure):
    _fields_ = [
        ("RecordSize", c_uint),
        ("RecordNumber", c_uint),
        ("Unknown2", c_uint),
        ("Unknown3", c_uint),
        ("Unknown4", c_uint),
        ("Unknown5", c_uint),
        ("Unknown6", c_uint),
        ("RecordType", c_uint),
        ("DataSize", c_uint),
        ("Data", c_uint)
    ]
"""


class _COMMON_BLOB(BigEndianStructure):
    _fields_ = [
        ("magic", c_uint32),
        ("blobVersion", c_uint32)
    ]


# _ENCRYPTED_BLOB_METADATA
class _KEY_BLOB(BigEndianStructure):
    _fields_ = [
        ("CommonBlob", _COMMON_BLOB),
        ("startCryptoBlob", c_uint32),
        ("totalLength", c_uint32),
        ("iv", c_ubyte * 8)
    ]


class _DB_PARAMETERS(BigEndianStructure):
    _fields_ = [
        ("idleTimeout", c_uint32),  # uint32
        ("lockOnSleep", c_uint32)  # uint8
    ]


class _DB_BLOB(BigEndianStructure):
    _fields_ = [
        ("CommonBlob", _COMMON_BLOB),
        ("startCryptoBlob", c_uint32),
        ("totalLength", c_uint32),
        ("randomSignature", c_ubyte * 16),
        ("sequence", c_uint32),
        ("params", _DB_PARAMETERS),
        ("salt", c_ubyte * 20),
        ("iv", c_ubyte * 8),
        ("blobSignature", c_ubyte * 20)
    ]


class _SSGP(BigEndianStructure):
    _fields_ = [
        ("magic", c_char * 4),
        ("label", c_ubyte * 16),
        ("iv", c_ubyte * 8)
    ]

<<<<<<< HEAD
# /var/db/SystemKey contains the master key for /Library/Keychains/System.keychain
class _UNLOCK_BLOB(BigEndianStructure):
    _fields_ = [
        ("CommonBlob", _COMMON_BLOB),
        ("masterKey", c_char*24),
        ("blobSignature", c_ubyte * 16)
    ]
=======
>>>>>>> b13ac95f

def _memcpy(buf, fmt):
    return cast(c_char_p(buf), POINTER(fmt)).contents


class KeyChain():
    def __init__(self, filepath):
        self.filepath = filepath
        self.fbuf = ''

    def open(self):
        try:
            fhandle = open(self.filepath, 'rb')
        except:
            return False
        self.fbuf = fhandle.read()
        if len(self.fbuf):
            fhandle.close()
            return True
        return False

    def checkValidKeychain(self):
        if self.fbuf[0:4] != KEYCHAIN_SIGNATURE:
            return False
        return True

    ## get apple DB Header
    def getHeader(self):
        header = _memcpy(self.fbuf[:sizeof(_APPL_DB_HEADER)], _APPL_DB_HEADER)

        return header

    def getSchemaInfo(self, offset):
        table_list = []
        # schema_info = struct.unpack(APPL_DB_SCHEMA, self.fbuf[offset:offset + APPL_DB_SCHEMA_SIZE])
        _schemainfo = _memcpy(self.fbuf[offset:offset + sizeof(_APPL_DB_SCHEMA)], _APPL_DB_SCHEMA)
        for i in xrange(_schemainfo.TableCount):
            BASE_ADDR = sizeof(_APPL_DB_HEADER) + sizeof(_APPL_DB_SCHEMA)
            table_list.append(
                struct.unpack('>I', self.fbuf[BASE_ADDR + (ATOM_SIZE * i):BASE_ADDR + (ATOM_SIZE * i) + ATOM_SIZE])[0])

        return _schemainfo, table_list

    def getTable(self, offset):
        record_list = []
        BASE_ADDR = sizeof(_APPL_DB_HEADER) + offset

        TableMetaData = _memcpy(self.fbuf[BASE_ADDR:BASE_ADDR + sizeof(_TABLE_HEADER)], _TABLE_HEADER)

        RECORD_OFFSET_BASE = BASE_ADDR + sizeof(_TABLE_HEADER)

        record_count = 0
        offset = 0
        while TableMetaData.RecordCount != record_count:
            RecordOffset = struct.unpack('>I', self.fbuf[
                                               RECORD_OFFSET_BASE + (ATOM_SIZE * offset):RECORD_OFFSET_BASE + (
                                                       ATOM_SIZE * offset) + ATOM_SIZE])[0]
            # if len(record_list) >= 1:
            #     if record_list[len(record_list)-1] >= RecordOffset:
            #         continue
            if (RecordOffset != 0x00) and (RecordOffset % 4 == 0):
                record_list.append(RecordOffset)
                # print ' [-] Record Offset: 0x%.8x'%RecordOffset
                record_count += 1
            offset += 1

        return TableMetaData, record_list

    def getTablenametoList(self, recordList, tableList):
        TableDic = {}
        for count in xrange(len(recordList)):
            tableMeta, GenericList = self.getTable(tableList[count])
            TableDic[tableMeta.TableId] = count  # extract valid table list

        return len(recordList), TableDic

    def getKeyblobRecord(self, base_addr, offset):

        BASE_ADDR = sizeof(_APPL_DB_HEADER) + base_addr + offset

        KeyBlobRecHeader = _memcpy(self.fbuf[BASE_ADDR:BASE_ADDR + sizeof(_KEY_BLOB_REC_HEADER)], _KEY_BLOB_REC_HEADER)

        record = self.fbuf[
                 BASE_ADDR + sizeof(_KEY_BLOB_REC_HEADER):BASE_ADDR + KeyBlobRecHeader.RecordSize]  # password data area

        KeyBlobRecord = _memcpy(record[:+sizeof(_KEY_BLOB)], _KEY_BLOB)
        # hexdump(KeyBlobRecord.iv)

        if SECURE_STORAGE_GROUP != str(record[KeyBlobRecord.totalLength + 8:KeyBlobRecord.totalLength + 8 + 4]):
            return '', '', '', 1

        CipherLen = KeyBlobRecord.totalLength - KeyBlobRecord.startCryptoBlob
        if CipherLen % BLOCKSIZE != 0:
            print "Bad ciphertext len"
            return '', '', '', 1

        ciphertext = record[KeyBlobRecord.startCryptoBlob:KeyBlobRecord.totalLength]

        # match data, keyblob_ciphertext, Initial Vector, success
        return record[KeyBlobRecord.totalLength + 8:KeyBlobRecord.totalLength + 8 + 20], ciphertext, KeyBlobRecord.iv, 0

    def getGenericPWRecord(self, base_addr, offset):
        record = []

        BASE_ADDR = sizeof(_APPL_DB_HEADER) + base_addr + offset

        RecordMeta = _memcpy(self.fbuf[BASE_ADDR:BASE_ADDR + sizeof(_GENERIC_PW_HEADER)], _GENERIC_PW_HEADER)

        Buffer = self.fbuf[BASE_ADDR + sizeof(
            _GENERIC_PW_HEADER):BASE_ADDR + RecordMeta.RecordSize]  # record_meta[0] => record size

        if RecordMeta.SSGPArea != 0:
            record.append(Buffer[:RecordMeta.SSGPArea])
        else:
            record.append('')

        record.append(self.getKeychainTime(BASE_ADDR, RecordMeta.CreationDate & 0xFFFFFFFE))
        record.append(self.getKeychainTime(BASE_ADDR, RecordMeta.ModDate & 0xFFFFFFFE))

        record.append(self.getLV(BASE_ADDR, RecordMeta.Description & 0xFFFFFFFE))

        record.append(self.getFourCharCode(BASE_ADDR, RecordMeta.Creator & 0xFFFFFFFE))
        record.append(self.getFourCharCode(BASE_ADDR, RecordMeta.Type & 0xFFFFFFFE))

        record.append(self.getLV(BASE_ADDR, RecordMeta.PrintName & 0xFFFFFFFE))
        record.append(self.getLV(BASE_ADDR, RecordMeta.Alias & 0xFFFFFFFE))
        record.append(self.getLV(BASE_ADDR, RecordMeta.Account & 0xFFFFFFFE))
        record.append(self.getLV(BASE_ADDR, RecordMeta.Service & 0xFFFFFFFE))

        return record

    def getInternetPWRecord(self, base_addr, offset):
        record = []

        BASE_ADDR = sizeof(_APPL_DB_HEADER) + base_addr + offset

        RecordMeta = _memcpy(self.fbuf[BASE_ADDR:BASE_ADDR + sizeof(_INTERNET_PW_HEADER)], _INTERNET_PW_HEADER)

        Buffer = self.fbuf[BASE_ADDR + sizeof(_INTERNET_PW_HEADER):BASE_ADDR + RecordMeta.RecordSize]

        if RecordMeta.SSGPArea != 0:
            record.append(Buffer[:RecordMeta.SSGPArea])
        else:
            record.append('')

        record.append(self.getKeychainTime(BASE_ADDR, RecordMeta.CreationDate & 0xFFFFFFFE))
        record.append(self.getKeychainTime(BASE_ADDR, RecordMeta.ModDate & 0xFFFFFFFE))

        record.append(self.getLV(BASE_ADDR, RecordMeta.Description & 0xFFFFFFFE))
        record.append(self.getLV(BASE_ADDR, RecordMeta.Comment & 0xFFFFFFFE))

        record.append(self.getFourCharCode(BASE_ADDR, RecordMeta.Creator & 0xFFFFFFFE))
        record.append(self.getFourCharCode(BASE_ADDR, RecordMeta.Type & 0xFFFFFFFE))

        record.append(self.getLV(BASE_ADDR, RecordMeta.PrintName & 0xFFFFFFFE))
        record.append(self.getLV(BASE_ADDR, RecordMeta.Alias & 0xFFFFFFFE))
        record.append(self.getLV(BASE_ADDR, RecordMeta.Protected & 0xFFFFFFFE))
        record.append(self.getLV(BASE_ADDR, RecordMeta.Account & 0xFFFFFFFE))
        record.append(self.getLV(BASE_ADDR, RecordMeta.SecurityDomain & 0xFFFFFFFE))
        record.append(self.getLV(BASE_ADDR, RecordMeta.Server & 0xFFFFFFFE))

        record.append(self.getFourCharCode(BASE_ADDR, RecordMeta.Protocol & 0xFFFFFFFE))

        record.append(self.getLV(BASE_ADDR, RecordMeta.AuthType & 0xFFFFFFFE))

        record.append(self.getInt(BASE_ADDR, RecordMeta.Port & 0xFFFFFFFE))

        record.append(self.getLV(BASE_ADDR, RecordMeta.Path & 0xFFFFFFFE))

        return record

    def getx509Record(self, base_addr, offset):
        record = []

        BASE_ADDR = sizeof(_APPL_DB_HEADER) + base_addr + offset

        RecordMeta = _memcpy(self.fbuf[BASE_ADDR:BASE_ADDR + sizeof(_X509_CERT_HEADER)], _X509_CERT_HEADER)

        x509Certificate = self.fbuf[BASE_ADDR + sizeof(_X509_CERT_HEADER):BASE_ADDR + sizeof(
            _X509_CERT_HEADER) + RecordMeta.CertSize]

        record.append(self.getInt(BASE_ADDR, RecordMeta.CertType & 0xFFFFFFFE))  # Cert Type
        record.append(self.getInt(BASE_ADDR, RecordMeta.CertEncoding & 0xFFFFFFFE))  # Cert Encoding

        record.append(self.getLV(BASE_ADDR, RecordMeta.PrintName & 0xFFFFFFFE))
        record.append(self.getLV(BASE_ADDR, RecordMeta.Alias & 0xFFFFFFFE))
        record.append(self.getLV(BASE_ADDR, RecordMeta.Subject & 0xFFFFFFFE))
        record.append(self.getLV(BASE_ADDR, RecordMeta.Issuer & 0xFFFFFFFE))
        record.append(self.getLV(BASE_ADDR, RecordMeta.SerialNumber & 0xFFFFFFFE))
        record.append(self.getLV(BASE_ADDR, RecordMeta.SubjectKeyIdentifier & 0xFFFFFFFE))
        record.append(self.getLV(BASE_ADDR, RecordMeta.PublicKeyHash & 0xFFFFFFFE))

        record.append(x509Certificate)
        return record

    def getKeyRecord(self, base_addr, offset):  ## PUBLIC and PRIVATE KEY
        record = []

        BASE_ADDR = sizeof(_APPL_DB_HEADER) + base_addr + offset

        RecordMeta = _memcpy(self.fbuf[BASE_ADDR:BASE_ADDR + sizeof(_SECKEY_HEADER)], _SECKEY_HEADER)

        KeyBlob = self.fbuf[BASE_ADDR + sizeof(_SECKEY_HEADER):BASE_ADDR + sizeof(_SECKEY_HEADER) + RecordMeta.BlobSize]

        record.append(self.getLV(BASE_ADDR, RecordMeta.PrintName & 0xFFFFFFFE))
        record.append(self.getLV(BASE_ADDR, RecordMeta.Label & 0xFFFFFFFE))
        record.append(self.getInt(BASE_ADDR, RecordMeta.KeyClass & 0xFFFFFFFE))
        record.append(self.getInt(BASE_ADDR, RecordMeta.Private & 0xFFFFFFFE))
        record.append(self.getInt(BASE_ADDR, RecordMeta.KeyType & 0xFFFFFFFE))
        record.append(self.getInt(BASE_ADDR, RecordMeta.KeySizeInBits & 0xFFFFFFFE))
        record.append(self.getInt(BASE_ADDR, RecordMeta.EffectiveKeySize & 0xFFFFFFFE))
        record.append(self.getInt(BASE_ADDR, RecordMeta.Extractable & 0xFFFFFFFE))
        record.append(str(self.getLV(BASE_ADDR, RecordMeta.KeyCreator & 0xFFFFFFFE)).split('\x00')[0])

        IV, Key = self.getEncryptedDatainBlob(KeyBlob)
        record.append(IV)
        record.append(Key)

        return record

    def getEncryptedDatainBlob(self, BlobBuf):
        KeyBlob = _memcpy(BlobBuf[:sizeof(_KEY_BLOB)], _KEY_BLOB)

        if KeyBlob.CommonBlob.magic != 0xFADE0711:
            return '', ''

        KeyData = BlobBuf[KeyBlob.startCryptoBlob:KeyBlob.totalLength]
        return KeyBlob.iv, KeyData  # IV, Encrypted Data

    def getKeychainTime(self, BASE_ADDR, pCol):
        if pCol <= 0:
            return ''
        else:
            data = str(struct.unpack('>16s', self.fbuf[BASE_ADDR + pCol:BASE_ADDR + pCol + struct.calcsize('>16s')])[0])
            return datetime.datetime.strptime(data.strip('\x00'), '%Y%m%d%H%M%SZ')

    def getInt(self, BASE_ADDR, pCol):
        if pCol <= 0:
            return 0
        else:
            return struct.unpack('>I', self.fbuf[BASE_ADDR + pCol:BASE_ADDR + pCol + 4])[0]

    def getFourCharCode(self, BASE_ADDR, pCol):
        if pCol <= 0:
            return ''
        else:
            return struct.unpack('>4s', self.fbuf[BASE_ADDR + pCol:BASE_ADDR + pCol + 4])[0]

    def getLV(self, BASE_ADDR, pCol):
        if pCol <= 0:
            return ''

        str_length = struct.unpack('>I', self.fbuf[BASE_ADDR + pCol:BASE_ADDR + pCol + 4])[0]
        # 4byte arrangement
        if (str_length % 4) == 0:
            real_str_len = (str_length / 4) * 4
        else:
            real_str_len = ((str_length / 4) + 1) * 4
        unpack_value = '>' + str(real_str_len) + 's'
        try:
            data = struct.unpack(unpack_value, self.fbuf[BASE_ADDR + pCol + 4:BASE_ADDR + pCol + 4 + real_str_len])[0]
        except struct.error:
            # print 'Length is too long : %d'%real_str_len
            return ''
        return data

    def getAppleshareRecord(self, base_addr, offset):
        record = []

        BASE_ADDR = sizeof(_APPL_DB_HEADER) + base_addr + offset

        RecordMeta = _memcpy(self.fbuf[BASE_ADDR:BASE_ADDR + sizeof(_APPLE_SHARE_HEADER)], _APPLE_SHARE_HEADER)

        Buffer = self.fbuf[BASE_ADDR + sizeof(_APPLE_SHARE_HEADER):BASE_ADDR + RecordMeta.RecordSize]

        if RecordMeta.SSGPArea != 0:
            record.append(Buffer[:RecordMeta.SSGPArea])
        else:
            record.append('')

        record.append(self.getKeychainTime(BASE_ADDR, RecordMeta.CreationDate & 0xFFFFFFFE))
        record.append(self.getKeychainTime(BASE_ADDR, RecordMeta.ModDate & 0xFFFFFFFE))

        record.append(self.getLV(BASE_ADDR, RecordMeta.Description & 0xFFFFFFFE))
        record.append(self.getLV(BASE_ADDR, RecordMeta.Comment & 0xFFFFFFFE))

        record.append(self.getFourCharCode(BASE_ADDR, RecordMeta.Creator & 0xFFFFFFFE))
        record.append(self.getFourCharCode(BASE_ADDR, RecordMeta.Type & 0xFFFFFFFE))

        record.append(self.getLV(BASE_ADDR, RecordMeta.PrintName & 0xFFFFFFFE))
        record.append(self.getLV(BASE_ADDR, RecordMeta.Alias & 0xFFFFFFFE))
        record.append(self.getLV(BASE_ADDR, RecordMeta.Protected & 0xFFFFFFFE))
        record.append(self.getLV(BASE_ADDR, RecordMeta.Account & 0xFFFFFFFE))
        record.append(self.getLV(BASE_ADDR, RecordMeta.Volume & 0xFFFFFFFE))
        record.append(self.getLV(BASE_ADDR, RecordMeta.Server & 0xFFFFFFFE))

        record.append(self.getFourCharCode(BASE_ADDR, RecordMeta.Protocol & 0xFFFFFFFE))

        record.append(self.getLV(BASE_ADDR, RecordMeta.Address & 0xFFFFFFFE))
        record.append(self.getLV(BASE_ADDR, RecordMeta.Signature & 0xFFFFFFFE))

        return record

    ## decrypted dbblob area
    ## Documents : http://www.opensource.apple.com/source/securityd/securityd-55137.1/doc/BLOBFORMAT
    ## http://www.opensource.apple.com/source/libsecurity_keychain/libsecurity_keychain-36620/lib/StorageManager.cpp
    def SSGPDecryption(self, ssgp, dbkey):
        SSGP = _memcpy(ssgp, _SSGP)
        plain = kcdecrypt(dbkey, SSGP.iv, ssgp[sizeof(_SSGP):])

        return plain

    # Documents : http://www.opensource.apple.com/source/securityd/securityd-55137.1/doc/BLOBFORMAT
    # source : http://www.opensource.apple.com/source/libsecurity_cdsa_client/libsecurity_cdsa_client-36213/lib/securestorage.cpp
    # magicCmsIV : http://www.opensource.apple.com/source/Security/Security-28/AppleCSP/AppleCSP/wrapKeyCms.cpp
    def KeyblobDecryption(self, encryptedblob, iv, dbkey):

        magicCmsIV = unhexlify('4adda22c79e82105')
        plain = kcdecrypt(dbkey, magicCmsIV, encryptedblob)

        if plain.__len__() == 0:
            return ''

        # now we handle the unwrapping. we need to take the first 32 bytes,
        # and reverse them.
        revplain = ''
        for i in range(32):
            revplain += plain[31 - i]

        # now the real key gets found. */
        plain = kcdecrypt(dbkey, iv, revplain)

        keyblob = plain[4:]

        if len(keyblob) != KEYLEN:
            # raise "Bad decrypted keylen!"
            return ''

        return keyblob

    # test code
    # http://opensource.apple.com/source/libsecurity_keychain/libsecurity_keychain-55044/lib/KeyItem.cpp
    def PrivateKeyDecryption(self, encryptedblob, iv, dbkey):
        magicCmsIV = unhexlify('4adda22c79e82105')
        plain = kcdecrypt(dbkey, magicCmsIV, encryptedblob)

        if plain.__len__() == 0:
            return '', ''

        # now we handle the unwrapping. we need to take the first 32 bytes,
        # and reverse them.
        revplain = ''
        for i in range(len(plain)):
            revplain += plain[len(plain) - 1 - i]

        # now the real key gets found. */
        plain = kcdecrypt(dbkey, iv, revplain)

        Keyname = plain[:12]  # Copied Buffer when user click on right and copy a key on Keychain Access
        keyblob = plain[12:]

        return Keyname, keyblob

    ## Documents : http://www.opensource.apple.com/source/securityd/securityd-55137.1/doc/BLOBFORMAT
    def generateMasterKey(self, pw, symmetrickey_offset):

        base_addr = sizeof(_APPL_DB_HEADER) + symmetrickey_offset + 0x38  # header
        dbblob = _memcpy(self.fbuf[base_addr:base_addr + sizeof(_DB_BLOB)], _DB_BLOB)

        masterkey = pbkdf2(pw, str(bytearray(dbblob.salt)), 1000, KEYLEN)
        return masterkey

    ## find DBBlob and extract Wrapping key
    def findWrappingKey(self, master, symmetrickey_offset):

        base_addr = sizeof(_APPL_DB_HEADER) + symmetrickey_offset + 0x38

        dbblob = _memcpy(self.fbuf[base_addr:base_addr + sizeof(_DB_BLOB)], _DB_BLOB)

        # get cipher text area
        ciphertext = self.fbuf[base_addr + dbblob.startCryptoBlob:base_addr + dbblob.totalLength]

        # decrypt the key
        plain = kcdecrypt(master, dbblob.iv, ciphertext)

        if plain.__len__() < KEYLEN:
            return ''

        dbkey = plain[:KEYLEN]

        # return encrypted wrapping key
        return dbkey


# SOURCE : extractkeychain.py
def kcdecrypt(key, iv, data):
    if len(data) == 0:
        # print>>stderr, "FileSize is 0"
        return ''

    if len(data) % BLOCKSIZE != 0:
        return ''


    cipher = triple_des(key, CBC, str(bytearray(iv)))

    # the line below is for pycrypto instead
    # cipher = DES3.new( key, DES3.MODE_CBC, iv )

    plain = cipher.decrypt(data)

    # now check padding
    pad = ord(plain[-1])
    if pad > 8:
        # print>> stderr, "Bad padding byte. You probably have a wrong password"
        return ''


    for z in plain[-pad:]:
        if ord(z) != pad:
            # print>> stderr, "Bad padding. You probably have a wrong password"
            return ''

    plain = plain[:-pad]

    return plain


BASEPATH = os.getcwd() + '/exported/'

if not os.path.exists(BASEPATH):
    os.makedirs(BASEPATH)


def add_file(directory, filename='default', key=None, cert=None):
    # print 'into function key={}, cert={}'.format(key, cert)
    target_path = BASEPATH + directory
    if not os.path.exists(target_path):
        os.makedirs(target_path)
    if key is not None:
        with open(target_path + '/{}.key'.format(filename), 'w+') as f:
            f.write(key)
    if cert is not None:
        with open(target_path + '/{}.crt'.format(filename), 'w+') as f:
            f.write(cert)


def main():
    parser = argparse.ArgumentParser(description='Tool for OS X Keychain Analysis by @n0fate')
    parser.add_argument('-f', '--file', nargs=1, help='Keychain file(*.keychain)', required=True)
    # parser.add_argument('-x', '--exportfile', nargs=1, help='Export a filename (SQLite, optional)', required=False)
    group = parser.add_mutually_exclusive_group(required=True)
    group.add_argument('-k', '--key', nargs=1, help='Keychain Masterkey', required=False)
    group.add_argument('-u', '--unlockfile', nargs=1, help='System.keychain unlock file (/var/db/SystemKey)', required=False)
    group.add_argument('-p', '--password', nargs=1, help='Keychain Password', required=False)
    args = parser.parse_args()

    if os.path.exists(args.file[0]) is False:
        print '[!] ERROR: Keychain is not exists'
        parser.print_help()
        exit()

    keychain = KeyChain(args.file[0])

    if keychain.open() is False:
        print '[!] ERROR: %s Open Failed' % args.file[0]
        parser.print_help()
        exit()

    KeychainHeader = keychain.getHeader()

    if KeychainHeader.Signature != KEYCHAIN_SIGNATURE:
        print '[!] ERROR: Invalid Keychain Format'
        parser.print_help()
        exit()

    SchemaInfo, TableList = keychain.getSchemaInfo(KeychainHeader.SchemaOffset)

    TableMetadata, RecordList = keychain.getTable(TableList[0])

    tableCount, tableEnum = keychain.getTablenametoList(RecordList, TableList)

    # generate database key
    if args.password is not None:
        masterkey = keychain.generateMasterKey(args.password[0], TableList[tableEnum[CSSM_DL_DB_RECORD_METADATA]])
        dbkey = keychain.findWrappingKey(masterkey, TableList[tableEnum[CSSM_DL_DB_RECORD_METADATA]])

    elif args.key is not None:
        dbkey = keychain.findWrappingKey(unhexlify(args.key[0]), TableList[tableEnum[CSSM_DL_DB_RECORD_METADATA]])

    elif args.unlockfile is not None:
        with open(args.unlockfile[0], mode='rb') as uf:
            filecontent = uf.read()
        unlockkeyblob = _memcpy(filecontent, _UNLOCK_BLOB)
        dbkey = keychain.findWrappingKey(unlockkeyblob.masterKey, TableList[tableEnum[CSSM_DL_DB_RECORD_METADATA]])
    else:
        print '[!] ERROR: password or master key candidate is invalid'
        exit()

    if len(dbkey) == 0:
        print '[!] ERROR: password or master key candidate is invalid'
        exit()

    # DEBUG
    print ' [-] DB Key'
    # hexdump(dbkey)

    key_list = {}  # keyblob list

    # get symmetric key blob
    print '[+] Symmetric Key Table:'
    # print '0x%.8x' % (
    #             sizeof(_APPL_DB_HEADER) + TableList[tableEnum[CSSM_DL_DB_RECORD_SYMMETRIC_KEY]])
    TableMetadata, symmetrickey_list = keychain.getTable(TableList[tableEnum[CSSM_DL_DB_RECORD_SYMMETRIC_KEY]])

    for symmetrickey_record in symmetrickey_list:
        keyblob, ciphertext, iv, return_value = keychain.getKeyblobRecord(
            TableList[tableEnum[CSSM_DL_DB_RECORD_SYMMETRIC_KEY]],
            symmetrickey_record)
        if return_value == 0:
            passwd = keychain.KeyblobDecryption(ciphertext, iv, dbkey)
            if passwd != '':
                key_list[keyblob] = passwd

    try:
        TableMetadata, genericpw_list = keychain.getTable(TableList[tableEnum[CSSM_DL_DB_RECORD_GENERIC_PASSWORD]])

        for genericpw in genericpw_list:
            record = keychain.getGenericPWRecord(TableList[tableEnum[CSSM_DL_DB_RECORD_GENERIC_PASSWORD]], genericpw)
            print '[+] Generic Password Record'
            try:
                real_key = key_list[record[0][0:20]]
                passwd = keychain.SSGPDecryption(record[0], real_key)
            except KeyError:
                passwd = ''
            # print ' [-] Create DateTime: %s' % record[1]  # 16byte string
            # print ' [-] Last Modified DateTime: %s' % record[2]  # 16byte string
            # print ' [-] Description : %s' % record[3]
            # print ' [-] Creator : %s' % record[4]
            # print ' [-] Type : %s' % record[5]
            # print ' [-] PrintName : %s' % record[6]
            # print ' [-] Alias : %s' % record[7]
            # print ' [-] Account : %s' % record[8]
            # print ' [-] Service : %s' % record[9]
            # print ' [-] Password'
            # hexdump(passwd)
            # print ''

    except KeyError:
        print '[!] Generic Password Table is not available'
        pass

    try:
        TableMetadata, internetpw_list = keychain.getTable(TableList[tableEnum[CSSM_DL_DB_RECORD_INTERNET_PASSWORD]])

        for internetpw in internetpw_list:
            record = keychain.getInternetPWRecord(TableList[tableEnum[CSSM_DL_DB_RECORD_INTERNET_PASSWORD]], internetpw)
            # print '[+] Internet Record'
            try:
                real_key = key_list[record[0][0:20]]
                passwd = keychain.SSGPDecryption(record[0], real_key)
            except KeyError:
                passwd = ''
            # print ' [-] Create DateTime: %s' % record[1]  # 16byte string
            # print ' [-] Last Modified DateTime: %s' % record[2]  # 16byte string
            # print ' [-] Description : %s' % record[3]
            # print ' [-] Comment : %s' % record[4]
            # print ' [-] Creator : %s' % record[5]
            # print ' [-] Type : %s' % record[6]
            # print ' [-] PrintName : %s' % record[7]
            # print ' [-] Alias : %s' % record[8]
            # print ' [-] Protected : %s' % record[9]
            # print ' [-] Account : %s' % record[10]
            # print ' [-] SecurityDomain : %s' % record[11]
            # print ' [-] Server : %s' % record[12]
            # try:
            #     print ' [-] Protocol Type : %s' % PROTOCOL_TYPE[record[13]]
            # except KeyError:
            #     print ' [-] Protocol Type : %s' % record[13]
            # try:
            #     print ' [-] Auth Type : %s' % AUTH_TYPE[record[14]]
            # except KeyError:
            #     print ' [-] Auth Type : %s' % record[14]
            # print ' [-] Port : %d' % record[15]
            # print ' [-] Path : %s' % record[16]
            # print ' [-] Password'
            # hexdump(passwd)
            # print ''

    except KeyError:
        print '[!] Internet Password Table is not available'
        pass

    try:
        TableMetadata, applesharepw_list = keychain.getTable(
            TableList[tableEnum[CSSM_DL_DB_RECORD_APPLESHARE_PASSWORD]])

        for applesharepw in applesharepw_list:
            record = keychain.getAppleshareRecord(TableList[tableEnum[CSSM_DL_DB_RECORD_APPLESHARE_PASSWORD]],
                                                  applesharepw)
            print '[+] AppleShare Record (no more used OS X)'
            try:
                real_key = key_list[record[0][0:20]]
                passwd = keychain.SSGPDecryption(record[0], real_key)
            except KeyError:
                passwd = ''
            # print ''
            # print ' [-] Create DateTime: %s' % record[1]  # 16byte string
            # print ' [-] Last Modified DateTime: %s' % record[2]  # 16byte string
            # print ' [-] Description : %s' % record[3]
            # print ' [-] Comment : %s' % record[4]
            # print ' [-] Creator : %s' % record[5]
            # print ' [-] Type : %s' % record[6]
            # print ' [-] PrintName : %s' % record[7]
            # print ' [-] Alias : %s' % record[8]
            # print ' [-] Protected : %s' % record[9]
            # print ' [-] Account : %s' % record[10]
            # print ' [-] Volume : %s' % record[11]
            # print ' [-] Server : %s' % record[12]
            # try:
                # print ' [-] Protocol Type : %s' % PROTOCOL_TYPE[record[13]]
            # except KeyError:
            #     print ' [-] Protocol Type : %s' % record[13]
            # print ' [-] Address : %d' % record[14]
            # print ' [-] Signature : %s' % record[15]
            # print ' [-] Password'
            # hexdump(passwd)
            # print ''

    except KeyError:
        print '[!] AppleShare Table is not available'
        pass

    try:
        TableMetadata, x509CertList = keychain.getTable(TableList[tableEnum[CSSM_DL_DB_RECORD_X509_CERTIFICATE]])

        for i, x509Cert in enumerate(x509CertList, 1):
            record = keychain.getx509Record(TableList[tableEnum[CSSM_DL_DB_RECORD_X509_CERTIFICATE]], x509Cert)
            print '[+] Certificate'
            # print ' [-] Cert Type: %s' % CERT_TYPE[record[0]]
            # print ' [-] Cert Encoding: %s' % CERT_ENCODING[record[1]]
            # print ' [-] PrintName : %s' % record[2]
            # print ' [-] Alias : %s' % record[3]
            # print ' [-] Subject'
            # hexdump(record[4])
            # print ' [-] Issuer :'
            # hexdump(record[5])
            # print ' [-] SerialNumber'
            # hexdump(record[6])
            # print ' [-] SubjectKeyIdentifier'
            # hexdump(record[7])
            # print ' [-] Public Key Hash'
            # hexdump(record[8])
            # print ' [-] Certificate'
            add_file(directory='certs', filename=str(i), cert=str(record[9]))
            # hexdump(record[9])
            # print ''

    except KeyError:
        print '[!] Certification Table is not available'
        pass

    try:
        TableMetadata, PublicKeyList = keychain.getTable(TableList[tableEnum[CSSM_DL_DB_RECORD_PUBLIC_KEY]])
        for PublicKey in PublicKeyList:
            record = keychain.getKeyRecord(TableList[tableEnum[CSSM_DL_DB_RECORD_PUBLIC_KEY]], PublicKey)
            print '[+] Public Key Record'
            # print ' [-] PrintName: %s' % record[0]
            # print ' [-] Label'
            # hexdump(record[1])
            # print ' [-] Key Class : %s' % KEY_TYPE[record[2]]
            # print ' [-] Private : %d' % record[3]
            # print ' [-] Key Type : %s' % CSSM_ALGORITHMS[record[4]]
            # print ' [-] Key Size : %d bits' % record[5]
            # print ' [-] Effective Key Size : %d bits' % record[6]
            # print ' [-] Extracted : %d' % record[7]
            # print ' [-] CSSM Type : %s' % STD_APPLE_ADDIN_MODULE[record[8]]
            # print ' [-] Public Key'
            # hexdump(record[10])
            # print ''

    except KeyError:
        print '[!] Public Key Table is not available'
        pass

    try:
        table_meta, PrivateKeyList = keychain.getTable(TableList[tableEnum[CSSM_DL_DB_RECORD_PRIVATE_KEY]])
        for i, PrivateKey in enumerate(PrivateKeyList, 1):
            record = keychain.getKeyRecord(TableList[tableEnum[CSSM_DL_DB_RECORD_PRIVATE_KEY]], PrivateKey)
            print '[+] Private Key Record'
            # print ' [-] PrintName: %s' % record[0]
            # print ' [-] Label'
            # hexdump(record[1])
            # print ' [-] Key Class : %s' % KEY_TYPE[record[2]]
            # print ' [-] Private : %d' % record[3]
            # print ' [-] Key Type : %s' % CSSM_ALGORITHMS[record[4]]
            # print ' [-] Key Size : %d bits' % record[5]
            # print ' [-] Effective Key Size : %d bits' % record[6]
            # print ' [-] Extracted : %d' % record[7]
            # print ' [-] CSSM Type : %s' % STD_APPLE_ADDIN_MODULE[record[8]]
            keyname, privatekey = keychain.PrivateKeyDecryption(record[10], record[9], dbkey)
            # print ' [-] Key Name'
            # hexdump(keyname)
            # print ' [-] Decrypted Private Key'
            add_file(directory='keys', filename=str(i), key=str(privatekey))
            # hexdump(privatekey)
            # print ''

    except KeyError:
        print '[!] Private Key Table is not available'
        pass

    v = Validator()

    certs = os.listdir(BASEPATH + '/certs')
    keys = os.listdir(BASEPATH + '/keys')

    k_path = BASEPATH + '/keys/{}'
    c_path = BASEPATH + '/certs/{}'

    for i, c in enumerate(certs, 1):
        for j, k in enumerate(keys, 1):
            if v.validate_by_filenames(key_path=k_path.format(k), cert_path=c_path.format(c)):
                try:
                    new_folder_name = len(os.listdir(BASEPATH + 'associated')) + 1
                except OSError:
                    new_folder_name = 1
                add_file('associated/{}'.format(new_folder_name), filename=str(i), cert=open(c_path.format(c)).read())
                add_file('associated/{}'.format(new_folder_name), filename=str(j), key=open(k_path.format(k)).read())


    exit()


if __name__ == "__main__":
    main()<|MERGE_RESOLUTION|>--- conflicted
+++ resolved
@@ -291,7 +291,6 @@
         ("iv", c_ubyte * 8)
     ]
 
-<<<<<<< HEAD
 # /var/db/SystemKey contains the master key for /Library/Keychains/System.keychain
 class _UNLOCK_BLOB(BigEndianStructure):
     _fields_ = [
@@ -299,8 +298,6 @@
         ("masterKey", c_char*24),
         ("blobSignature", c_ubyte * 16)
     ]
-=======
->>>>>>> b13ac95f
 
 def _memcpy(buf, fmt):
     return cast(c_char_p(buf), POINTER(fmt)).contents
